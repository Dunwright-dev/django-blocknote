# CHANGELOG

<!--next-version-placeholder-->

## [2025.10.10.1]

### Bug Fixes
<<<<<<< HEAD
- Alias list is properly built for filtering (menu) [#61](https://github.com/Dunwright-dev/django-blocknote/pull/61)
=======
- Update base and template menus for consistency with blocks (menu) [#59](https://github.com/Dunwright-dev/django-blocknote/pull/59)
- Updated css so selected menu hover is aligned correctly (menu) [#59](https://github.com/Dunwright-dev/django-blocknote/pull/59)
>>>>>>> ac24f95e


## [2025.07.08.1]

### Maintenance
- Add debug logging to change log script (git) [#52](https://github.com/Dunwright-dev/django-blocknote/pull/52)
- Update packages (deps) [#52](https://github.com/Dunwright-dev/django-blocknote/pull/52)

### Bug Fixes
- Remove + sidebar & refactor (menu) [#52](https://github.com/Dunwright-dev/django-blocknote/pull/52)
  > - Major refactor getting ready to add working `+` for mouse menu navigation.
- Remove memory leaks from widget manager.
- Remove unnecessary editor create/destroy behavior.
- Remove editor flicker when transition read-only/edit.
- Add error handling and user notifications for template load errors.


## [2025.07.05.2]

### Maintenance
- Fix typo in yaml file (git) [#48](https://github.com/Dunwright-dev/django-blocknote/pull/48)
- Remove version from script, GHA and README (version) [#48](https://github.com/Dunwright-dev/django-blocknote/pull/48)


## [2025.07.05.1]

### Features
- Add fuzzy find and improve ui (menu) [#49](https://github.com/Dunwright-dev/django-blocknote/pull/49)


## [2025.07.03.3]

### Maintenance
- Remove commented out code (app) [#46](https://github.com/Dunwright-dev/django-blocknote/pull/46)


## [2025.07.03.2]

### Maintenance
- Remove redundant template preview (admin) [#41](https://github.com/Dunwright-dev/django-blocknote/pull/41)

### Documentation
- Update info (README) [#41](https://github.com/Dunwright-dev/django-blocknote/pull/41)
- Update to correct readme path (readme) [#41](https://github.com/Dunwright-dev/django-blocknote/pull/41)


## [2025.07.03.1]

### Documentation
- Add template max size config (template) [#43](https://github.com/Dunwright-dev/django-blocknote/pull/43)

### Bug Fixes
- Add template config (frontend) [#43](https://github.com/Dunwright-dev/django-blocknote/pull/43)
- Add template config (template) [#43](https://github.com/Dunwright-dev/django-blocknote/pull/43)


## [2025.07.02.1]

### Maintenance
- Update doc template place holder (model) [#40](https://github.com/Dunwright-dev/django-blocknote/pull/40)

### Bug Fixes
- Typo in pyproject link (changelog) [#39](https://github.com/Dunwright-dev/django-blocknote/pull/39)


## [2025.07.01.1]

### Maintenance
- Update import paths (example) [#37](https://github.com/Dunwright-dev/django-blocknote/pull/37)

### Documentation
- Add/update for breaking changes (quickstart) [#37](https://github.com/Dunwright-dev/django-blocknote/pull/37)


## [2025.06.30.1]

### Maintenance
- Add back/front end machinery for templates (template) [#35](https://github.com/Dunwright-dev/django-blocknote/pull/35)

### Documentation
- Add quickstart guide (how-to) [#35](https://github.com/Dunwright-dev/django-blocknote/pull/35)

### Bug Fixes
- Replace readonly context constant (readonly) [#33](https://github.com/Dunwright-dev/django-blocknote/pull/33)


## [2025.06.24.1]

### Maintenance
- Add basic document template machinery (template) [#32](https://github.com/Dunwright-dev/django-blocknote/pull/32)

### Documentation
- Add doc templates management (how-to) [#32](https://github.com/Dunwright-dev/django-blocknote/pull/32)
- Add reference and explanation documents (template) [#32](https://github.com/Dunwright-dev/django-blocknote/pull/32)

### Features
- Add user template model and admin (template) [#32](https://github.com/Dunwright-dev/django-blocknote/pull/32)


## [2025.06.23.1]

### Maintenance
- Add slash menu and context passing (template) [#30](https://github.com/Dunwright-dev/django-blocknote/pull/30)

### Documentation
- Add template data flow reference (template) [#30](https://github.com/Dunwright-dev/django-blocknote/pull/30)

### Features
- Add default document templates (template) [#30](https://github.com/Dunwright-dev/django-blocknote/pull/30)


## [2025.06.08.2]

### Maintenance
- Simplify template and css layouts (ui) [#28](https://github.com/Dunwright-dev/django-blocknote/pull/28)


## [2025.06.08.1]

### Maintenance
- Consolidate templates and css into single files (widget) [#26](https://github.com/Dunwright-dev/django-blocknote/pull/26)


## [2025.06.07.3]

### Bug Fixes
- Typo in widget breaking config (editor) [#24](https://github.com/Dunwright-dev/django-blocknote/pull/24)


## [2025.06.07.2]

### Maintenance
- Add media and read only for admin (widget) [#22](https://github.com/Dunwright-dev/django-blocknote/pull/22)


## [2025.06.07.1]

### Code Refactoring
- Config falls back to settings (widget) [#17](https://github.com/Dunwright-dev/django-blocknote/pull/17)


## [2025.06.06.4]

### Bug Fixes
- Increase url max_length (url) [#19](https://github.com/Dunwright-dev/django-blocknote/pull/19)


## [2025.06.06.3]

### Maintenance
- Register and Admin for UnusedImageURLS (admin) [#16](https://github.com/Dunwright-dev/django-blocknote/pull/16)


## [2025.06.06.2]

### Maintenance
- Add configurable slash menu (menu) [#14](https://github.com/Dunwright-dev/django-blocknote/pull/14)
- Expose react globally, update example setup (conf) [#14](https://github.com/Dunwright-dev/django-blocknote/pull/14)


## [2025.06.06.1]

### Maintenance
- Add front-end machinery for image removal handling (image) [#12](https://github.com/Dunwright-dev/django-blocknote/pull/12)
- Add image deletion machinery (img) [#12](https://github.com/Dunwright-dev/django-blocknote/pull/12)
- Improve dev experience with builds and setup (dev) [#12](https://github.com/Dunwright-dev/django-blocknote/pull/12)
- Update setup and test coverage (dev) [#12](https://github.com/Dunwright-dev/django-blocknote/pull/12)


## [2025.06.04.1]

### Maintenance
- Add custom image handling through config (image) [#10](https://github.com/Dunwright-dev/django-blocknote/pull/10)
- Add deps, update setup.sh (deps) [#10](https://github.com/Dunwright-dev/django-blocknote/pull/10)
- Update image upload handling (image) [#10](https://github.com/Dunwright-dev/django-blocknote/pull/10)
- Update scripts and image handling (image) [#10](https://github.com/Dunwright-dev/django-blocknote/pull/10)


## [2025.05.31.2]

### Maintenance
- Add pyproject to version updater (version) [#8](https://github.com/Dunwright-dev/django-blocknote/pull/8)


## [2025.05.31.1]

### Maintenance
- Update deps, example setup shell (conf) #5

### Bug Fixes
- Add valid json if none exists on form save (editor) #5


## [2025.05.30.1]

### Maintenance
- Add machinery for image uploads, not connected (backend) #3
- Additions for image upload (frontend) #3
- Update asset name check (assets) #3
- Update example project and deps (setup) #3

### Testing
- Update for js to ts refactor (fields) #3


## [2025.05.29.1]

### Maintenance
- Update getting assets and conf (config) #1
- Update workflows (git) #1

### Documentation
- Update config and extensions (conf) #1

### Testing
- Add test infra and tests (assets) #1

<|MERGE_RESOLUTION|>--- conflicted
+++ resolved
@@ -5,12 +5,9 @@
 ## [2025.10.10.1]
 
 ### Bug Fixes
-<<<<<<< HEAD
 - Alias list is properly built for filtering (menu) [#61](https://github.com/Dunwright-dev/django-blocknote/pull/61)
-=======
 - Update base and template menus for consistency with blocks (menu) [#59](https://github.com/Dunwright-dev/django-blocknote/pull/59)
 - Updated css so selected menu hover is aligned correctly (menu) [#59](https://github.com/Dunwright-dev/django-blocknote/pull/59)
->>>>>>> ac24f95e
 
 
 ## [2025.07.08.1]
